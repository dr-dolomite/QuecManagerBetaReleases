--- conflicted
+++ resolved
@@ -1,7 +1,5 @@
 # RGMII Toolkit
 Software deployment Toolkit for Quectel RM5xxx series 5G modems utilizing an m.2 to RJ45 adapter (RGMII)
-<<<<<<< HEAD
-=======
 
 Current Branch: **Development**
 
@@ -10,8 +8,6 @@
 Fork development, and PR development to development :)
 
 
-
->>>>>>> fdb488f4
 #### [JUMP TO HOW TO USE](#how-to-use)
 **Currently:** This will allow you to install or if already installed, update, remove, or modify:
  - Simple Admin: A simple web interface for managing your Quectel m.2 modem through it's gateway address
@@ -49,19 +45,6 @@
  - If you don't get an error you should be getting replies back endlessly, press `CTRL-C` to stop it.
  - Simply Copy/Paste this into your Command Prompt/Shell 
 ```bash
-<<<<<<< HEAD
-adb shell "cd /tmp && wget -O RMxxx_rgmii_toolkit.sh https://raw.githubusercontent.com/iamromulan/quectel-rgmii-toolkit/main/RMxxx_rgmii_toolkit.sh && chmod +x RMxxx_rgmii_toolkit.sh && ./RMxxx_rgmii_toolkit.sh" && cd /
-```
-
-**Or, if you want to stay in the modems shell when you are done**
-
-```
-adb shell
-```
-Then run
-```
-cd /tmp && wget -O RMxxx_rgmii_toolkit.sh https://raw.githubusercontent.com/iamromulan/quectel-rgmii-toolkit/main/RMxxx_rgmii_toolkit.sh && chmod +x RMxxx_rgmii_toolkit.sh && ./RMxxx_rgmii_toolkit.sh && cd /
-=======
 adb shell "cd /tmp && wget -O RMxxx_rgmii_toolkit.sh https://raw.githubusercontent.com/iamromulan/quectel-rgmii-toolkit/development/RMxxx_rgmii_toolkit.sh && chmod +x RMxxx_rgmii_toolkit.sh && ./RMxxx_rgmii_toolkit.sh" && cd /
 ```
 
@@ -73,7 +56,6 @@
 Then run
 ```
 cd /tmp && wget -O RMxxx_rgmii_toolkit.sh https://raw.githubusercontent.com/iamromulan/quectel-rgmii-toolkit/development/RMxxx_rgmii_toolkit.sh && chmod +x RMxxx_rgmii_toolkit.sh && ./RMxxx_rgmii_toolkit.sh && cd /
->>>>>>> fdb488f4
 ```
 **You should see:**
 ![Toolkit](https://github.com/iamromulan/quectel-rgmii-configuration-notes/blob/main/images/iamromulantoolkit.png?raw=true)
@@ -111,13 +93,8 @@
 ## Advanced/Beta
 
 ### Entware/OPKG installation
-<<<<<<< HEAD
 
 
-=======
-
-
->>>>>>> fdb488f4
 It isn't perfect yet so it goes here under Advanced/Beta for now. 
 Here's what you gotta know about going into it:
 
@@ -160,22 +137,16 @@
 ## Acknowledgements
 ### GitHub Users/Individuals:
 Thank You to: 
-<<<<<<< HEAD
 
 [Nate Carlson](https://github.com/natecarlson) for the Original Telnet Deamon/socat bridge usage and the Original RGMII Notes
 
 [aesthernr](https://github.com/aesthernr)  for creating the Original Simple Admin
 
-=======
-
-[Nate Carlson](https://github.com/natecarlson) for the Original Telnet Deamon/socat bridge usage and the Original RGMII Notes
-
-[aesthernr](https://github.com/aesthernr)  for creating the Original Simple Admin
-
->>>>>>> fdb488f4
 [rbflurry](https://github.com/rbflurry/) for inital Simple Admin fixes
 
 [dr-dolomite](https://github.com/dr-dolomite) for some major stat page improvements and this repos first approved external PR!
+
+[tarunVreddy](https://github.com/tarunVreddy) for helping with the SA band aggregation parse
 
 ### Existing projects:
 Simpleadmin heavily uses the AT Command Parsing Scripts (Basically a copy with new changes and tweaks) of Dairyman's Rooter Source https://github.com/ofmodemsandmen/ROOterSource2203
