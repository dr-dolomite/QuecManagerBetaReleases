# RGMII Toolkit
Software deployment Toolkit for Quectel RM5xxx series 5G modems utilizing an m.2 to RJ45 adapter (RGMII)

Current Branch: **development-SDXLEMUR**
<<<<<<< HEAD
Current Status: **DO NOT USE OR DEPLOY/BROKEN STATE**

- Currently reworking the opkg/entware system to be more flexable
- Reworking packages from raw to ipk instead

Please PR to this branch instead of **SDXLEMUR** :)
=======

Please PR to this branch instead of SDXLEMUR direct for testing purposes :)
>>>>>>> 8d7b02ca

Fork development, and PR development to development :)


#### [JUMP TO HOW TO USE](#how-to-use)
**Currently:** This will allow you to install or if already installed, update, remove, or modify:
 - Simple Admin: A simple web interface for managing your Quectel m.2 modem through it's gateway address
	 - It will install socat-at-bridge: sets up ttyOUT and ttyOUT2 for AT commands. You'll be able to use the `atcmd` command as well for an interactive at command session from adb, ssh, or ttyd
	 - It will install simplefirewall: A simple firewall that blocks definable incoming ports and a TTL mangle option/modifier. As of now only the TTL is controllable through Simple Admin. You can edit port block options and TTL from the 3rd option in the toolkit
 - Tailscale: A magic VPN for accessing Simple Admin, SSH, and ttyd on the go. The Toolkit installs the Tailscale client directly to the modem and allows you to login and configure other settings. Head over to tailscale.com to sign up for a free account and learn more.
 - Schedule a Daily Reboot at a specified time
 - A fix for certain modems that don't start in CFUN=1 mode
 - Entware/OPKG: A package installer/manager/repo
	- Run `opkg help` to see how to use it
	- These packages are installable: https://bin.entware.net/armv7sf-k3.2/Packages.html
 - TTYd: A shell session right from your browser
	 - Currently this uses port 443 but SSL/TLS is not in use (http only for now)
	 - Entware/OPKG is required so it will install it if it isn't installed
	 - This will replace the stock Quectel login and passwd binaries with ones from entware

  

**My goal** is for this to also include any new useful scripts or software for this modem and others that support RGMII mode.
## Screenshots

![Toolkit](https://github.com/iamromulan/quectel-rgmii-configuration-notes/blob/main/images/dev_toolkit.png?raw=true)
![Home](https://github.com/iamromulan/quectel-rgmii-configuration-notes/blob/main/images/dev_home.png?raw=true)
![Simple Network](https://github.com/iamromulan/quectel-rgmii-configuration-notes/blob/main/images/dev_simplenetwork.png?raw=true)
![Simple Scan](https://github.com/iamromulan/quectel-rgmii-configuration-notes/blob/main/images/dev_simplescan.png?raw=true)
![Simple Settings](https://github.com/iamromulan/quectel-rgmii-configuration-notes/blob/main/images/dev_simplesettings.png?raw=true)
![SMS](https://github.com/iamromulan/quectel-rgmii-configuration-notes/blob/main/images/dev_sms.png?raw=true)
![Console](https://github.com/iamromulan/quectel-rgmii-configuration-notes/blob/main/images/dev_console.png?raw=true)
![Device Info](https://github.com/iamromulan/quectel-rgmii-configuration-notes/blob/main/images/dev_deviceinfo.png?raw=true)

# Devleopment Branch: the below commands will download the beta/work in progress toolkit 

## How to Use
**To run the Toolkit:**
 - Open ADB & Fastboot++ covered in [Using ADB](https://github.com/iamromulan/quectel-rgmii-configuration-notes?tab=readme-ov-file#unlocking-and-using-adb) or just use adb
 - Make sure your modem is connected by USB to your computer
 - Run `adb devices` to make sure your modem is detected by adb
 - Run `adb shell ping 8.8.8.8` to make sure the shell can access the internet. If you get an error, make sure the modem is connected to a cellular network and make sure `AT+QMAPWAC=1` as covered in the troubleshooting section: [I Can't get internet access from the Ethernet port (Common)](https://github.com/iamromulan/quectel-rgmii-configuration-notes/tree/main?tab=readme-ov-file#i-cant-get-internet-access-from-the-ethernet-port-common)
 - If you don't get an error you should be getting replies back endlessly, press `CTRL-C` to stop it.
 - Simply Copy/Paste this into your Command Prompt/Shell 
```bash
adb shell "cd /tmp && wget -O RMxxx_rgmii_toolkit.sh https://raw.githubusercontent.com/iamromulan/quectel-rgmii-toolkit/SDXLEMUR/RMxxx_rgmii_toolkit.sh && chmod +x RMxxx_rgmii_toolkit.sh && ./RMxxx_rgmii_toolkit.sh" && cd /
```

**Or, if you want to stay in the modems shell when you are done**

```
adb shell
```
Then run
```
cd /tmp && wget -O RMxxx_rgmii_toolkit.sh https://raw.githubusercontent.com/iamromulan/quectel-rgmii-toolkit/SDXLEMUR/RMxxx_rgmii_toolkit.sh && chmod +x RMxxx_rgmii_toolkit.sh && ./RMxxx_rgmii_toolkit.sh && cd /
```
**You should see:**
![Toolkit](https://github.com/iamromulan/quectel-rgmii-configuration-notes/blob/main/images/iamromulantoolkit.png?raw=true)

## Tailscale Installation and Config

> :warning: Your modem must already be connected to the internet for this to install
### Installation:
Open up the toolkit main menu and **press 4** to enter the Tailscale menu

![Toolkit](https://github.com/iamromulan/quectel-rgmii-configuration-notes/blob/main/images/tailscalemenu.png?raw=true)

**Press 1, wait for it to install. This is a very large file for the system so give it some time.**

**Once done and it says Tailscale installed successfully press 2/enter to configure it.**

![Toolkit](https://github.com/iamromulan/quectel-rgmii-configuration-notes/blob/main/images/tailscaleconfig.png?raw=true)

If you want to, enable the Tailscale Web UI on port 8088 for configuration from the browser later by **pressing 1/enter**.

To do it in the toolkit:
First time connecting you'll be given a link to login with
 - Press 3 to just connect only.
 - Press 4 to connect and enable SSH access (remote command line) over tailscale.
 - Press 5 to reconnect with SSH off while connected with SSH on
 - Press 6 to disconnect
 - Press 7 to Logout

That's it! From another device running tailscale you should be able to access your modem through the IP assigned to it by your tailnet. To access SSH from another device on the tailnet, open a terminal/command prompt and type

    tailscale ssh root@(IP or Hostname)
IP or Hostname being the IP or hostname assigned to it in your tailnet

 - Note that your SSH client must be able to give you a link to sign in with upon connecting. That's how the session is authorized. Works fine in Windows CMD or on Android use JuiceSSH.
## Advanced/Beta

### Entware/OPKG installation


It isn't perfect yet so it goes here under Advanced/Beta for now. 
Here's what you gotta know about going into it:

 - After installing, the `opkg` command will work
 - You can run `opkg list` to see a list of installable packages, or head over to  https://bin.entware.net/armv7sf-k3.2/Packages.html
 - Everything opkg does is installed to /opt
 - `/opt` is actually located at `/usrdata/opt` to save space but is   
   mounted at `/opt`
 - Anything `opkg` installs will not be available in the system path by 
   default but you can get around this either:

#### Temporarily:
 Run this at the start of each adb shell or SSH shell session

    export PATH=/opt/bin:/opt/sbin:$PATH

#### Permanently:
Symbolic linking each binary installed by the package to `/bin` and `/sbin` from `/opt/bin` and `/opt/sbin`
For example, if you were to install zerotier:

    opkg install zerotier
    ln -sf /opt/bin/zerotier-one /bin
    ln -sf /opt/bin/zerotier-cli /bin
    ln -sf /opt/bin/zerotier-idtool /bin

Now you can run those 3 binaries from the shell anytime since they are linked in a place already part of the system path.

I plan to create a watchdog service for /opt/bin and /opt/sbin that will automaticly link new packages to /bin or /sbin later on in order to combat this.

### TTYd installation

It isn't perfect yet so it goes here under Advanced/Beta for now. 
Here's what you gotta know about going into it:

 - This listens on port 443 for http requests (no SSL/TLS yet)
 - This will automaticly install entware and patch the login and passwd binaries with ones from entware
 - It will ask you to set a password for the `root` user account
 - TTYd doesn't seem to be too mobile friendly for now but I optimized it the best i could for now so it is at least usable through a smartphone browser. Hopefully the startup script can be improved even more later. 

## Acknowledgements
### GitHub Users/Individuals:
Thank You to: 

[Nate Carlson](https://github.com/natecarlson) for the Original Telnet Deamon/socat bridge usage and the Original RGMII Notes

[aesthernr](https://github.com/aesthernr)  for creating the Original Simple Admin

[rbflurry](https://github.com/rbflurry/) for inital Simple Admin fixes

[dr-dolomite](https://github.com/dr-dolomite) for some major stat page improvements and this repos first approved external PR!

[tarunVreddy](https://github.com/tarunVreddy) for helping with the SA band aggregation parse

### Existing projects:
Simpleadmin heavily uses the AT Command Parsing Scripts (Basically a copy with new changes and tweaks) of Dairyman's Rooter Source https://github.com/ofmodemsandmen/ROOterSource2203

Tailscale was obtained through Tailscale's static build page. Since these modems have a 32-bit ARM processor on-board I used the arm package. https://pkgs.tailscale.com/stable/#static

Entware/opkg was obtained through [Entware's wiki](https://github.com/Entware/Entware/wiki/Alternative-install-vs-standard) and the installer heavily modified by [iamromulan](https://github.com/iamromulan) for use with Quectel modems

TTYd was obtained from the [TTYd Project](https://github.com/tsl0922/ttyd)<|MERGE_RESOLUTION|>--- conflicted
+++ resolved
@@ -2,17 +2,8 @@
 Software deployment Toolkit for Quectel RM5xxx series 5G modems utilizing an m.2 to RJ45 adapter (RGMII)
 
 Current Branch: **development-SDXLEMUR**
-<<<<<<< HEAD
-Current Status: **DO NOT USE OR DEPLOY/BROKEN STATE**
-
-- Currently reworking the opkg/entware system to be more flexable
-- Reworking packages from raw to ipk instead
-
-Please PR to this branch instead of **SDXLEMUR** :)
-=======
 
 Please PR to this branch instead of SDXLEMUR direct for testing purposes :)
->>>>>>> 8d7b02ca
 
 Fork development, and PR development to development :)
 
